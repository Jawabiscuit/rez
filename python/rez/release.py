"""
rez-release

A tool for releasing rez - compatible projects centrally
"""
<<<<<<< HEAD
# TODO plugin-ize this.
=======
>>>>>>> 8971dcf8
from __future__ import with_statement
import sys
import os
import os.path
import shutil
import inspect
import time
import subprocess
import smtplib
from email.mime.text import MIMEText

from rez.util import remove_write_perms, copytree, get_epoch_time, \
    safe_chmod, render_template
from rez.resources import load_metadata
from rez.settings import settings
import rez.public_enums as enums
import rez.versions as versions
import rez.rex as rex
import rez.builds as builds


##############################################################################
# Globals
##############################################################################

_release_classes = []

##############################################################################
# Exceptions
##############################################################################

class RezReleaseError(Exception):
    def __init__(self, value):
        self.value = value

    def __str__(self):
        return str(self.value)

class RezReleaseUnsupportedMode(RezReleaseError):
    """
    Raise this error during initialization of a RezReleaseMode sub-class to indicate
    that the mode is unsupported in the given context
    """
    pass

##############################################################################
# Constants
##############################################################################

REZ_RELEASE_PATH_ENV_VAR = "REZ_RELEASE_PACKAGES_PATH"
RELEASE_COMMIT_FILE = "rez-release-commit.tmp"


##############################################################################
# Public Functions
##############################################################################

def register_release_mode(cls):
    """
    Register a subclass of RezReleaseMode for performing a custom release procedure.
    """
    import re
    assert inspect.isclass(cls) and issubclass(cls, RezReleaseMode), \
        "Provided class is not a subclass of RezReleaseMode"
    assert hasattr(cls, 'name'), "Mode must have a name attribute"
    assert re.match("[a-zA-Z][a-zA-Z0-9_]+$", cls.name),\
        "Mode name '%s' must begin with a letter and contain no spaces" % cls.name
    assert cls.name not in list_release_modes(), \
        "Mode '%s' has already been registered" % cls.name
    # put new entries at the front
    _release_classes.insert(0, (cls.name, cls))

def list_release_modes():
    return [name for (name, cls) in _release_classes]

def get_release_mode(path):
    """
    get the best release mode given the root path
    """
    for name, cls in _release_classes:
        if cls.is_valid_root(path):
            return cls(path)

def list_available_release_modes(path):
    """
    List release modes that work with the given path.

    Note that this does not filter release modes which are broken -- ie. a module
    fails to import, the VCS binary is unavailable, etc -- so that these issues are
    not masked and the user can get a chance to fix them. For example, if a
    root directory contains a .svn directory, 'svn' will be a valid release mode
    even if the pysvn module is not avaialble.
    """
    return [name for name, cls in _release_classes if cls.is_valid_root(path)]

def release_from_path(path, commit_message, njobs, build_time, allow_not_latest,
                      mode='svn'):
    """
    release a package from the given path on disk, copying to the relevant tag,
    and performing a fresh build before installing it centrally.

    path:
            filepath containing the project to be released
    commit_message:
            None, or message string to write to svn, along with changelog.
            If 'commit_message' None, the user will be prompted for input.
    njobs:
            number of threads to build with; passed to make via -j flag
    build_time:
            epoch time to build at. If 0, use current time
    allow_not_latest:
            if True, allows for releasing a tag that is not > the latest tag version
    """
    cls = dict(_release_classes)[mode]
    try:
        rel = cls(path)
    except RezReleaseUnsupportedMode, err:
        print err
        return
    rel.release(commit_message, njobs, build_time, allow_not_latest)


##############################################################################
# Utilities
##############################################################################

def unversioned(pkgname):
    return pkgname.split('-')[0]

def _expand_path(path):
    return os.path.abspath(os.path.expandvars(os.path.expanduser(path)))

def send_release_email(subject, body):
    from_ = os.getenv("REZ_RELEASE_EMAIL_FROM", "rez")
    to_ = os.getenv("REZ_RELEASE_EMAIL_TO")
    if not to_:
        return
    recipients = to_.replace(':', ' ').replace(';', ' ').replace(',', ' ')
    recipients = recipients.strip().split()
    if not recipients:
        return

    print
    print("---------------------------------------------------------")
    print("rez-release: sending notification emails...")
    print("---------------------------------------------------------")
    print
    print "sending to:\n%s" % str('\n').join(recipients)

    smtphost = os.getenv("REZ_RELEASE_EMAIL_SMTP_HOST", "localhost")
    smtpport = os.getenv("REZ_RELEASE_EMAIL_SMTP_PORT")

    msg = MIMEText(body)
    msg["Subject"] = subject
    msg["From"] = from_
    msg["To"] = str(',').join(recipients)

    try:
        s = smtplib.SMTP(smtphost, smtpport)
        s.sendmail(from_, recipients, msg.as_string())
        print 'email(s) sent.'
    except Exception, e:
        print >> sys.stderr, "Emailing failed: %s" % str(e)

##############################################################################
# Implementation Classes
##############################################################################

class RezReleaseMode(object):
    '''
    Base class for all release modes.

    A release mode typically corresponds to a particular version control system
    (VCS), such as svn, git, or mercurial (hg).

    The base implementation allows for release without the use of any version
    control system.

    To implement a new mode, start by creating a subclass overrides to the
    high level methods:
            - validate_repostate
            - create_release_tag
            - get_tags
            - get_tag_meta_str
            - copy_source

    If you need more control, you can also override the lower level methods that
    correspond to the release phases:
            - pre_build
            - build
            - install
            - post_install
    '''
    name = 'base'

    def __init__(self, path):
        self.release_install = False
        self.root_dir = _expand_path(path)

        self.changelog = None
        self.now_epoch = get_epoch_time()

        # variables filled out in pre_build()
        self.metadata = None
        self.family_install_dir = None
        self.package_uuid_exists = None
        self.editor = None

        # for cached property: False indicates it has not been cached
        # (since it may be None after caching)
        self._last_tagged_version = False

        # filled in release()
        self.commit_message = None
        self.njobs = 1
        self.build_time = None
        self.allow_not_latest = False

        self.base_build_dir = None

    @classmethod
    def is_valid_root(cls, path):
        """
        Return True if this release mode works with the given root path
        """
        return True

    def release(self, commit_message, njobs, build_time, allow_not_latest):
        '''
        Main entry point for executing the release
        '''
        self.commit_message = commit_message
        self.njobs = njobs
        # any packages newer than this time will be ignored. This serves two purposes:
        # 1) It stops inconsistent builds due to new packages getting released during a build;
        # 2) It gives us the ability to reproduce a build that happened in the past, ie we can make
        # it resolve the way that it did, rather than the way it might today
        self.build_time = build_time
        if str(self.build_time) == "0":
            self.build_time = self.now_epoch

        self.allow_not_latest = allow_not_latest

        self.init(central_release=True)
        self.pre_build()
        self.build()
        self.install()
        self.post_install()

    def get_metadata(self):
        '''
        return a ConfigMetadata instance for this project's package.yaml file.
        '''
        return load_metadata(os.path.join(self.root_dir, "package.yaml"),
                             resource_key='package.built')

    # utilities  ---------
    def _write_changelog(self, changelog_file):
        if self.changelog:
            if self.commit_message:
                self.commit_message += '\n' + self.changelog
            else:
                # prompt for tag comment, automatically setting to the change-log
                self.commit_message = "\n\n" + self.changelog

            # write the changelog to file, so that rez-build can install it as metadata
            with open(changelog_file, 'w') as chlogf:
                chlogf.write(self.changelog)
        else:
            print "no changelog. not writing %s" % os.path.basename(changelog_file)

    def _get_commit_message(self):
        '''
        Prompt user for a commit message using the configured editor.

        The starting value of the editor will be the message passed on the
        command-line, if given.
        '''

        tmpf = os.path.join(self.base_build_dir, RELEASE_COMMIT_FILE)
        f = open(tmpf, 'w')
        f.write(self.commit_message)
        f.close()

        try:
            returncode = subprocess.call(self.editor + ' ' + tmpf, shell=True)
            if returncode == 0:
                print "Got commit message"
                # if commit file was unchanged, then give a chance to abort the release
                new_commit_message = open(tmpf).read()
                if (new_commit_message == self.commit_message):
                    try:
                        reply = raw_input("Commit message unchanged - (a)bort or (c)ontinue? ")
                        if reply != 'c':
                            sys.exit(1)
                    except EOFError:
                        # raw_input raises EOFError on Ctl-D (Unix) and Ctl-Z+Return (Windows)
                        sys.exit(1)
                self.commit_message = new_commit_message
            else:
                raise RezReleaseError("Error getting commit message")
        finally:
            # always remove the temp file
            os.remove(tmpf)

    def check_uuid(self, package_uuid_file):
        '''
        check uuid against central uuid for this package family, to ensure that
        we are not releasing over the top of a totally different package due to
        naming clash
        '''
        try:
            existing_uuid = open(package_uuid_file).read().strip()
        except Exception:
            package_uuid_exists = False
            existing_uuid = self.metadata['uuid']
        else:
            package_uuid_exists = True

        if existing_uuid != self.metadata['uuid']:
            raise RezReleaseError("the uuid in '" + package_uuid_file +
                                  "' does not match this package's uuid - you may have a package "
                                  "name clash. All package names must be unique.")
        return package_uuid_exists

    def write_time_metafile(self):
        # the very last thing we do is write out the current date-time to a metafile. This is
        # used by rez to specify when a package 'officially' comes into existence.
        time_metafile = os.path.join(self.version_install_dir,
                                     '.metadata', 'release_time.txt')
        with open(time_metafile, 'w') as f:
            f.write(str(get_epoch_time()) + '\n')

    def send_email(self):
        usr = os.getenv("USER", "unknown.user")
        pkgname = "%s-%s" % (self.metadata['name'], str(self.metadata['version']))
        subject = "[rez] [release] %s released %s" % (usr, pkgname)
        if len(self.variants) > 1:
            subject += " (%d variants)" % len(self.variants)
        send_release_email(subject, self.commit_message)

    def check_installed_variant(self, instpath):
        for root, dirs, files in os.walk(instpath):
            has_py = False
            for name in files:
                path = os.path.join(root, name)
                # remove any .pyc files that may have been spawned
                if name.endswith('.pyc'):
                    os.remove(path)
                elif not name == '.metadata':
                    if name.endswith('.py'):
                        has_py = True
                    # Remove write permissions from all installed files.
                    remove_write_perms(path)
            # Remove write permissions on dirs that contain py files
            if has_py:
                remove_write_perms(root)

    # VCS and tagging ---------
    def get_url(self):
        '''
        Return a string for the remote url that best identifies the source of
        this VCS repository.
        '''
        return

    def create_release_tag(self):
        '''
        On release, it is customary for a VCS to generate a tag
        '''
        pass

    def get_tags(self):
        '''
        Return a list of tags for this VCS
        '''
        return []

    def get_tag_meta_str(self):
        '''
        Return a tag identifier string for this VCS.
        Could be a url, revision, hash, etc.
        Cannot contain spaces, dashes, or newlines.
        '''
        return

    @property
    def last_tagged_version(self):
        '''
        Cached property for the last tagged version.  None if there are no tags.
        '''
        if self._last_tagged_version is False:
            # False means the value has not been cached yet
            self._last_tagged_version = self.get_last_tagged_version()
        return self._last_tagged_version

    def get_last_tagged_version(self):
        '''
        Find the latest tag returned by self.get_tags() or None if there are
        no tags.
        '''
        latest_ver = versions.Version("0")

        found_tag = False
        for tag in self.get_tags():
            try:
                ver = versions.Version(tag)
            except Exception:
                continue
            if ver > latest_ver:
                latest_ver = ver
                found_tag = True

        if not found_tag:
            return
        return latest_ver

    def validate_version(self):
        '''
        validate the version being released, by ensuring it is greater than the
        latest existing tag, as provided by self.last_tagged_version property.

        Ignored if allow_not_latest is True.
        '''
        if self.allow_not_latest:
            return

        if self.last_tagged_version is None:
            return

        last_tag_str = str(self.last_tagged_version)
        if last_tag_str[0] == 'v':
            # old style
            return

        # FIXME: is the tag put under version control really our most reliable source
        # for previous released versions? Can't we query the versions of our package
        # on $REZ_RELEASE_PACKAGES_PATH?
        if self.metadata['version'] <= self.last_tagged_version:
            raise RezReleaseError("cannot release: current version '" + self.metadata['version'] +
                                  "' is not greater than the latest tag '" + last_tag_str +
                                  "'. Version up or pass --allow-not-latest.")

    def validate_repostate(self):
        '''
        ensure that the VCS working copy is up-to-date
        '''
        pass

    def copy_source(self, build_dir):
        '''
        Copy the source to the build directory.

        This is particularly useful for revision control systems, which can
        export a clean unmodified copy
        '''
        root_build_dir = os.path.dirname(self.base_build_dir)

        def ignore(src, names):
            '''
            returns a list of names to ignore, given the current list
            '''
            if src == root_build_dir:
                return names
            return [x for x in names if x.startswith('.')]

        print "copying directory", self.root_dir
        copytree(self.root_dir, build_dir, symlinks=True, hardlinks=True,
                 ignore=ignore)

    def get_changelog(self):
        '''
        get the changelog text since the last release
        '''
        # during release, changelog.txt must always exists, because RezBuild
        # will blindly try to install it
        return 'not under version control'

    # building ---------
    def _get_cmake_args(self, build_system, build_target):
        BUILD_SYSTEMS = {'eclipse': "Eclipse CDT4 - Unix Makefiles",
                         'codeblocks': "CodeBlocks - Unix Makefiles",
                         'make': "Unix Makefiles",
                         'xcode': "Xcode"}

        cmake_arguments = ["-DCMAKE_SKIP_RPATH=1",
                           "-DCMAKE_MODULE_PATH=$CMAKE_MODULE_PATH"]

        # Fetch the initial cache if it's defined
        if 'CMAKE_INITIAL_CACHE' in os.environ:
            cmake_arguments.extend(["-C", "$CMAKE_INITIAL_CACHE"])

        cmake_arguments.extend(["-G", BUILD_SYSTEMS[build_system]])

        cmake_arguments.append("-DCMAKE_BUILD_TYPE=%s" % build_target)

        if self.release_install:
# 			if os.environ.get('REZ_IN_REZ_RELEASE') != "1":
# 				result = raw_input("You are attempting to install centrally outside "
# 								   "of rez-release: do you really want to do this (y/n)? ")
# 			if result != "y":
# 				sys.exit(1)
            cmake_arguments.append("-DCENTRAL=1")

        return cmake_arguments

    def _build_variant(self, variant_num, build_system='eclipse',
                       build_target='Release', mode=enums.RESOLVE_MODE_LATEST,
                       no_assume_dt=False, do_build=True, cmake_args=(),
                       retain_cmake_cache=False, make_args=(), make_clean=True):
        '''
        Do the actual build of the variant, by resolving an environment and calling
        cmake/make.
        '''
        variant = self.variants[variant_num]
        if variant:
            build_dir = os.path.join(self.base_build_dir, str(variant_num))
            build_dir_symlink = os.path.join(self.base_build_dir, '_'.join(variant))
            variant_subdir = os.path.join(*variant)
        else:
            build_dir = self.base_build_dir

        cmake_args = self._get_cmake_args(build_system, build_target)
        cmake_args.extend(cmake_args)
        make_args = list(make_args)

# 		# build it
        if variant:
            variant_str = ' '.join(variant)
            print
            print "---------------------------------------------------------"
            print "rez-build: building for variant '%s'" % variant_str
            print "---------------------------------------------------------"

        if not os.path.exists(build_dir):
            os.makedirs(build_dir)
        if variant and not os.path.islink(build_dir_symlink):
            os.symlink(os.path.basename(build_dir), build_dir_symlink)

        src_file = os.path.join(build_dir, 'build-env.sh')
        env_bake_file = os.path.join(build_dir, 'build-env.context')
        actual_bake = os.path.join(build_dir, 'build-env.actual')
        dot_file = os.path.join(build_dir, 'build-env.context.dot')
        changelog_file = os.path.join(build_dir, 'changelog.txt')

        # FIXME: move this to SVN class
# 		# allow the svn pre-commit hook to identify the build directory as such
#		build_dir_id = os.path.join(build_dir_base, ".rez-build")
# 		with open(build_dir_id, 'w') as f:
# 			f.write('')
#
        if self.release_install:
            vcs_metadata = self.get_tag_meta_str()
        else:
            # TODO: default mode?
            vcs_metadata = "(NONE)"

        import getpass
        import yaml
        meta_file = os.path.join(build_dir, 'info.txt')
        info_dict = {}
        info_dict["ACTUAL_BUILD_TIME"] = self.now_epoch
        info_dict["BUILD_TIME"] = self.build_time
        info_dict["USER"] = getpass.getuser()
        # FIXME: change entry SVN to VCS
        info_dict["SVN"] = vcs_metadata
        # store build metadata
        with open(meta_file, 'w') as f:
            f.write(yaml.dump(info_dict, default_flow_style=False))

        self._write_changelog(changelog_file)

        # attempt to resolve env for this variant
        print
        print "rez-build: invoking rez-config with args:"
        print "requested packages: %s" % (', '.join(self.requires + (variant or [])))
        print "package search paths: %s" % (os.environ['REZ_PACKAGES_PATH'])

        try:
            import rez.config
            resolver = rez.config.Resolver(mode,
                                               time_epoch=self.build_time,
                                               assume_dt=not no_assume_dt)
            result = resolver.resolve((self.requires + (variant or []) + ['cmake=l']),
                                      dot_file)
            # FIXME: raise error here if result is None, or use unguarded resolve
            commands = result[1]

            # TODO: support other shells
            script = rex.interpret(commands, shell='bash')
            with open(env_bake_file, 'w') as f:
                f.write(script)
        except Exception, err:
            # error("rez-build failed - an environment failed to resolve.\n" + str(err))
            if os.path.exists(dot_file):
                os.remove(dot_file)
            if os.path.exists(env_bake_file):
                os.remove(env_bake_file)
            raise

        # TODO: this shouldn't be a separate step
        # create dot-file
        # rez-config --print-dot --time=$opts.time $self.requires $variant > $dot_file

        # TODO: simplify and convert this opening section to rex
        text = render_template("build-env.sh", \
            env_bake_file=env_bake_file,
            actual_bake=actual_bake)

        recorder = rex.CommandRecorder()
        # need to expose rez-config's cmake modules in build env
        recorder.prependenv('CMAKE_MODULE_PATH',
                            os.path.join(rez.filesys._g_rez_path, 'cmake'))
        # make sure we can still use rez-config in the build env!
        recorder.appendenv('PATH', os.path.join(rez.filesys._g_rez_path, 'bin'))

        recorder.info()
        recorder.info('rez-build: in new env:')
        recorder.command('rez-context-info')

        # set env-vars that CMakeLists.txt files can reference, in this way
        # we can drive the build from the package.yaml file
        recorder.setenv('REZ_BUILD_ENV', '1')
        recorder.setenv('REZ_BUILD_PROJECT_VERSION', self.metadata['version'])
        recorder.setenv('REZ_BUILD_PROJECT_NAME', self.metadata['name'])

        if self.requires:
            recorder.setenv('REZ_BUILD_REQUIRES_UNVERSIONED',
                            ' '.join([unversioned(x) for x in self.requires]))

        if variant:
            recorder.setenv('REZ_BUILD_VARIANT', variant_str)
            recorder.setenv('REZ_BUILD_VARIANT_UNVERSIONED',
                            ' '.join([unversioned(x) for x in variant]))
            recorder.setenv('REZ_BUILD_VARIANT_SUBDIR', '/%s/' % variant_subdir)

        if not retain_cmake_cache:
            recorder.command(["rm", "-f", "CMakeCache.txt"])

        # cmake invocation
        # FIXME: the source is exported to a new location, not self.root_dir
        # cmake_dir_arg = os.path.relpath(self.root_dir, build_dir)
        recorder.command(["cmake", "-d", self.root_dir] + cmake_args)

        if do_build:
            # TODO: determine build tool from --build-system? For now just assume make

            if make_clean:
                recorder.command(["make", "clean"])
            recorder.command(["make"] + make_args)

            script = rex.interpret(recorder, shell='bash', verbose=['command'])

            with open(src_file, 'w') as f:
                f.write(text + script)
            safe_chmod(src_file, 0777)

            # run the build
            # TODO: add the 'cd' into the script itself
            p = subprocess.Popen([os.path.join('.', os.path.basename(src_file))],
                                 cwd=build_dir)
            p.communicate()
            if p.returncode:
                # error("rez-build failed - there was a problem building. returned code %s" % (p.returncode,))
                sys.exit(1)

        else:
            # which? this is from the original code...
            recorder.setenv('REZ_ENV_PROMPT', ">$REZ_ENV_PROMPT")
            recorder.setenv('REZ_ENV_PROMPT', "BUILD>")
            recorder.command('/bin/bash --rcfile %s/bin/rez-env-bashrc' % rez.filesys._g_rez_path)
            script = rex.interpret(recorder, shell='bash',
                                   verbose=['command'])

            with open(src_file, 'w') as f:
                f.write(text + script)
            safe_chmod(src_file, 0777)

            if variant:
                print "Generated %s, invoke to run cmake for this project's variant:(%s)" % (src_file, variant_str)
            else:
                print "Generated %s, invoke to run cmake for this project." % src_file

    def get_source(self):
        return builds.get_patched_source(self.metadata)

    # phases ---------
    def init(self, central_release=False):
        '''
        Fill out variables based on metadata
        '''
        self.release_install = central_release

        if self.release_install:
            self.base_build_dir = os.path.join(self.root_dir, 'build', 'rez-release')
            install_var = REZ_RELEASE_PATH_ENV_VAR
        else:
            self.base_build_dir = os.path.join(self.root_dir, 'build')
            install_var = "REZ_LOCAL_PACKAGES_PATH"

        self.base_install_dir = os.getenv(install_var)
        if not self.base_install_dir:
            raise RezReleaseError("$" + install_var + " is not set.")

        self.metadata = self.get_metadata()

        self.family_install_dir = os.path.join(self.base_install_dir, self.metadata['name'])
        self.version_install_dir = os.path.join(self.family_install_dir, str(self.metadata['version']))

        self.variants = self.metadata['variants']
        if not self.variants:
            self.variants = [None]

        # these default to None, which is a bit of a pain
        self.requires = (self.metadata['build_requires'] or []) + (self.metadata['requires'] or [])

        self.changelog = self.get_changelog()

    def pre_build(self):
        '''
        Fill out variables and check for problems
        '''
        self.package_uuid_file = os.path.join(self.family_install_dir, "package.uuid")

        self.package_uuid_exists = self.check_uuid(self.package_uuid_file)

        # create base dir to do clean builds from
        if os.path.exists(self.base_build_dir):
            if os.path.islink(self.base_build_dir):
                os.remove(self.base_build_dir)
            elif os.path.isdir(self.base_build_dir):
                print "deleting pre-existing build directory: %s" % self.base_build_dir
                shutil.rmtree(self.base_build_dir)
            else:
                os.remove(self.base_build_dir)

        os.makedirs(self.base_build_dir)

        if (self.commit_message is None):
            self.editor = settings.editor
            self.commit_message = ''

        # check we're in a state to release (no modified/out-of-date files etc)
        self.validate_repostate()

        self.validate_version()

        self._get_commit_message()

    def build(self):
        '''
        Perform build of all variants
        '''
        # svn-export each variant out to a clean directory, and build it locally. If any
        # builds fail then this release is aborted

        print
        print("---------------------------------------------------------")
        print("rez-release: building...")
        print("---------------------------------------------------------")

        # TODO: merge get_source and copy_source.
        # copy_source is meant to be "clean" (i.e. no accidental edits)
        # and get_source should already meet this requirement. It would be good to add a
        # non-dev(e.g.release) mode to get_source which causes it to use 'hg archive',
        # 'git archive', 'svn export' from the cached repos.
        # lastly, it would be nice to not have to get/copy source for each variant,
        # as this can take awhile, and the source should be guaranteed to be the
        # same for all variants anyway.
        self.get_source()

# 		for varnum, variant in enumerate(self.variants):
# 			self.build_variant(varnum)

    def build_variant(self, variant_num):
        '''
        Build a single variant
        '''
        variant = self.variants[variant_num]
        if variant:
            build_dir = os.path.join(self.base_build_dir, str(variant_num))
            varname = "project variant #" + str(variant_num)
        else:
            build_dir = self.base_build_dir
            varname = "project"

# 		print
# 		print("rez-release: creating clean copy of " + varname + " to " + build_dir + "...")
# 		if os.path.exists(build_dir):
# 			shutil.rmtree(build_dir)
# 		self.copy_source(build_dir)

        self._build_variant(variant_num)

    def install(self):
        '''
        Perform installation of all variants
        '''
        # now install the variants
        print
        print("---------------------------------------------------------")
        print("rez-release: installing...")
        print("---------------------------------------------------------")

        # create the package.uuid file, if it doesn't exist
        if not self.package_uuid_exists:
            if not os.path.exists(self.family_install_dir):
                os.makedirs(self.family_install_dir)

            f = open(self.package_uuid_file, 'w')
            f.write(self.metadata['uuid'])
            f.close()

        # install the variants
        for varnum, variant in enumerate(self.variants):
            self.install_variant(varnum)

    def install_variant(self, variant_num):
        '''
        Install a single variant
        '''
        variant = self.variants[variant_num]
        if variant:
            varname = "project variant #" + str(variant_num)
            install_path = os.path.join(self.version_install_dir, *variant)
        else:
            variant_num = ''
            varname = 'project'
            install_path = os.path.join(self.version_install_dir)
        subdir = os.path.join(self.base_build_dir, str(variant_num))

        print
        print("rez-release: installing " + varname + " from " + subdir + " to " + install_path + "...")

        # FIXME: ideally we would not re-run _build_variant() here just to install,
        # because it does a lot of redundant work just for installing: e.g. environment resolution,
        # cmake discovery. We do this extra work in order to change 'make' to 'make install'.
        # so, either figure out a way to do that more efficiently, or simply run
        # 'make install' the first time.
        self._build_variant(variant_num, make_args=['install'], make_clean=False)

        # run rez-build, and:
        # * manually specify the svn-url to write into self.metadata;
        # * manually specify the changelog file to use
        # these steps are needed because the code we're building has been svn-exported, thus
        # we don't have any svn context.

        self.check_installed_variant(install_path)

    def post_install(self):
        '''
        Final stage after installation
        '''
        self.write_time_metafile()

#         self.send_email()

        print
        print("---------------------------------------------------------")
        print("rez-release: tagging...")
        print("---------------------------------------------------------")
        print

        self.create_release_tag()

        print
        print("rez-release: your package was released successfully.")
        print

register_release_mode(RezReleaseMode)

##############################################################################
# Subversion
##############################################################################

class SvnValueCallback(object):
    """
    simple functor class
    """
    def __init__(self, value):
        self.value = value

    def __call__(self):
        return True, self.value

# TODO: remove these functions once everything is consolidated onto the SvnRezReleaseMode class

def svn_get_client():
    import pysvn
    # check we're in an svn working copy
    client = pysvn.Client()
    client.set_interactive(True)
    client.set_auth_cache(False)
    client.set_store_passwords(False)
    client.callback_get_login = getSvnLogin
    return client

def svn_url_exists(client, url):
    """
    return True if the svn url exists
    """
    import pysvn
    try:
        svnlist = client.info2(url, recurse=False)
        return len(svnlist) > 0
    except pysvn.ClientError:
        return False

def get_last_changed_revision(client, url):
    """
    util func, get last revision of url
    """
    import pysvn
    try:
        svn_entries = client.info2(url,
                                   pysvn.Revision(pysvn.opt_revision_kind.head),
                                   recurse=False)
        if len(svn_entries) == 0:
            raise RezReleaseError("svn.info2() returned no results on url '" + url + "'")
        return svn_entries[0][1].last_changed_rev
    except pysvn.ClientError, ce:
        raise RezReleaseError("svn.info2() raised ClientError: %s" % ce)

def getSvnLogin(realm, username, may_save):
    """
    provide svn with permissions. @TODO this will have to be updated to take
    into account automated releases etc.
    """
    import getpass

    print "svn requires a password for the user '" + username + "':"
    pwd = ''
    while(pwd.strip() == ''):
        pwd = getpass.getpass("--> ")

    return True, username, pwd, False

class SvnRezReleaseMode(RezReleaseMode):
    name = 'svn'

    def __init__(self, path):
        super(SvnRezReleaseMode, self).__init__(path)

        try:
            import pysvn
        except ImportError:
            raise RezReleaseUnsupportedMode("pysvn python module must be installed to properly release a project under subversion.")

        self.svnc = svn_get_client()
        svn_entry = self.svnc.info(self.root_dir)
        if not svn_entry:
            raise RezReleaseUnsupportedMode("'" + self.root_dir + "' is not an svn working copy")
        self.this_url = str(svn_entry["url"])

        # variables filled out in pre_build()
        self.tag_url = None

    def get_tag_url(self, version=None):
        # find the base path, ie where 'trunk', 'branches', 'tags' should be
        pos_tr = self.this_url.find("/trunk")
        pos_br = self.this_url.find("/branches")
        pos = max(pos_tr, pos_br)
        if (pos == -1):
            raise RezReleaseError(self.root_dir + "is not in a branch or trunk")
        base_url = self.this_url[:pos]
        tag_url = base_url + "/tags"

        if version:
            tag_url += '/' + str(version)
        return tag_url

    def svn_url_exists(self, url):
        return svn_url_exists(self.svnc, url)

    def get_last_tagged_revision(self):
        '''
        Return the revision number as int, and tag url of the last tag
        '''
        tag_url = self.get_tag_url()
        latest_tag_url = tag_url + '/' + str(self.last_tagged_version)
        latest_rev = get_last_changed_revision(self.svnc, latest_tag_url)

        return latest_rev.number, latest_tag_url

    # Overrides ------
    @classmethod
    def is_valid_root(cls, path):
        """
        Return True if this release mode works with the given root path
        """
        return os.path.isdir(os.path.join(path, '.svn'))

    def get_url(self):
        '''
        Return a string for the remote url that best identifies the source of
        this VCS repository.
        '''
        return self.this_url

    def get_tag_meta_str(self):
        '''
        Return a tag identifier string for this VCS.
        Could be a url, revision, hash, etc.
        Cannot contain spaces, dashes, or newlines.
        '''
        return self.tag_url

    def get_tags(self):
        tag_url = self.get_tag_url()

        if not self.svn_url_exists(tag_url):
            raise RezReleaseError("Tag url does not exist: " + tag_url)

        # read all the tags (if any) and find the most recent
        tags = self.svnc.ls(tag_url)
        if len(tags) == 0:
            raise RezReleaseError("No existing tags")

        tags = []
        for tag_entry in tags:
            tag = tag_entry["name"].split('/')[-1]
            if tag[0] == 'v':
                # old launcher-style vXX_XX_XX
                nums = tag[1:].split('_')
                tag = str(int(nums[0])) + '.' + str(int(nums[1])) + '.' + str(int(nums[2]))
            tags.append(tag)
        return tags

    def get_last_tagged_version(self):
        """
        returns a rez Version
        """
        if '/branches/' in self.this_url:
            # create a Version instance from the branch we are on this makes sure it's
            # a Well Formed Version, and also puts the base version in 'latest_ver'
            latest_ver = versions.Version(self.this_url.split('/')[-1])
        else:
            latest_ver = versions.Version("0")

        found_tag = False
        for tag in self.get_tags():
            try:
                ver = versions.Version(tag)
            except Exception:
                continue

            if ver > latest_ver:
                latest_ver = ver
                found_tag = True

        if not found_tag:
            return
        return latest_ver

    def validate_version(self):
        self.tag_url = self.get_tag_url(self.version)
        # check that this tag does not already exist
        if self.svn_url_exists(self.tag_url):
            raise RezReleaseError("cannot release: the tag '"
                                  + self.tag_url + "' already exists in svn." +
                                  " You may need to up your version, svn-checkin and try again.")

        super(SvnRezReleaseMode, self).validate_version()

    def validate_repostate(self):
        status_list = self.svnc.status(self.root_dir, get_all=False, update=True)
        status_list_known = []
        for status in status_list:
            if status.entry:
                status_list_known.append(status)
        if len(status_list_known) > 0:
            raise RezReleaseError("'" + self.root_dir + "' is not in a state to "
                                  "release - you may need to "
                                  "svn-checkin and/or svn-update: " +
                                  str(status_list_known))

        # do an update
        print("rez-release: svn-updating...")
        self.svnc.update(self.root_dir)

    def create_release_tag(self):
        # at this point all variants have built and installed successfully. Copy to the new tag
        print("rez-release: creating project tag in: " + self.tag_url + "...")
        self.svnc.callback_get_log_message = SvnValueCallback(self.commit_message)

        self.svnc.copy2([(self.this_url,)], self.tag_url, make_parents=True)

    def get_metadata(self):
        result = super(SvnRezReleaseMode, self).get_metadata()
        # check that ./package.yaml is under svn control
        if not self.svn_url_exists(self.this_url + "/package.yaml"):
            raise RezReleaseError(self.root_dir + "/package.yaml is not under source control")
        return result

    def copy_source(self, build_dir):
        # svn-export it. pysvn is giving me some false assertion crap on 'is_canonical(self.root_dir)' here, hence shell
        pret = subprocess.Popen(["svn", "export", self.this_url, build_dir])
        pret.communicate()
        if (pret.returncode != 0):
            raise RezReleaseError("rez-release: svn export failed")

    def get_changelog(self):
        # Get the changelog.
        import pysvn
        try:
            result = self.get_last_tagged_revision()
        except (ImportError, RezReleaseError):
            log = "Changelog since first revision, tag:(NONE)\n"
            # svn log -r HEAD:1 --stop-on-copy
            end = pysvn.Revision(pysvn.opt_revision_kind.number, 1)
        else:
            if result is None:
                log = "Changelog since first branch revision:(NONE)\n"
                # svn log -r HEAD:1 --stop-on-copy
                end = pysvn.Revision(pysvn.opt_revision_kind.number, 1)
            else:
                rev, tagurl = result
                log = "Changelog since rev: %d tag: %s\n" % (rev, tagurl)
                # svn log -r HEAD:$rev
                end = pysvn.Revision(pysvn.opt_revision_kind.number, rev)
        start = pysvn.Revision(pysvn.opt_revision_kind.head)
        log += self.svnc.log(start, end, strict_node_history=True)
        return log

# 		pret = subprocess.Popen("rez-svn-changelog",
# 							    stdout=subprocess.PIPE,
# 							    stderr=subprocess.PIPE)
# 		changelog, changelog_err = pret.communicate()
# 		return changelog

register_release_mode(SvnRezReleaseMode)


##############################################################################
# Mercurial
##############################################################################

def hg(*args):
    """
    call the `hg` executable with the list of arguments provided.
    Return a list of output lines if the call is successful, else raise RezReleaseError
    """
    cmd = ['hg'] + list(args)
    p = subprocess.Popen(cmd, stdout=subprocess.PIPE, stderr=subprocess.PIPE)
    out, err = p.communicate()
    if p.returncode:
        # TODO: create a new error type and add the error string to an attribute
        raise RezReleaseError("failed to call: hg " + ' '.join(args) + '\n' + err)
    out = out.rstrip('\n')
    if not out:
        return []
    return out.split('\n')

class HgRezReleaseMode(RezReleaseMode):
    name = 'hg'

    def __init__(self, path):
        super(HgRezReleaseMode, self).__init__(path)

        hgdir = os.path.join(self.root_dir, '.hg')
        if not os.path.isdir(hgdir):
            raise RezReleaseUnsupportedMode("'" + self.root_dir + "' is not an mercurial working copy")

        try:
            assert hg('root')[0] == self.root_dir
        except AssertionError:
            raise RezReleaseUnsupportedMode("'" + self.root_dir + "' is not the root of a mercurial working copy")
        except Exception, err:
            raise RezReleaseUnsupportedMode("failed to call hg binary: " + str(err))

        self.patch_path = os.path.join(hgdir, 'patches')
        if not os.path.isdir(self.patch_path):
            self.patch_path = None

    @classmethod
    def is_valid_root(cls, path):
        """
        Return True if this release mode works with the given root path
        """
        return os.path.isdir(os.path.join(path, '.hg'))

    def get_url(self):
        '''
        Return a string for the remote url that best identifies the source of
        this VCS repository.
        '''
        try:
            return hg('paths', 'default')
        except RezReleaseError:
            # if the 'default' path does not exist, we don't have any valid identifier
            return

    def create_release_tag(self):
        '''
        On release, it is customary for a VCS to generate a tag
        '''
        if self.patch_path:
            # patch queue
            hg('tag', '-f', str(self.metadata['version']),
               '--message', self.commit_message, '--mq')
            # use a bookmark on the main repo since we can't change it
            hg('bookmark', '-f', str(self.metadata['version']))
        else:
            hg('tag', '-f', str(self.metadata['version']))

    def get_tags(self):
        tags = [line.split()[0] for line in hg('tags')]
        bookmarks = [line.split()[-2] for line in hg('bookmarks')]
        return tags + bookmarks

    def validate_repostate(self):
        def _check(modified, path):
            if modified:
                modified = [line.split()[-1] for line in modified]
                raise RezReleaseError("'" + path + "' is not in a state to release" +
                                      " - please commit outstanding changes: " +
                                      ', '.join(modified))

        _check(hg('status', '-m', '-a'), self.root_dir)

        if self.patch_path:
            _check(hg('status', '-m', '-a', '--mq'), self.patch_path)

    def get_tag_meta_str(self):
        if self.patch_path:
            qparent = hg('log', '-r', 'qparent', '--template', '{node}')[0]
            mq_parent = hg('parent', '--mq', '--template', '{node}')[0]
            return qparent + '#' + mq_parent
        else:
            return hg('parent', '--template' '{node}')[0]

    def copy_source(self, build_dir):
        hg('archive', build_dir)

    def get_changelog(self):
        start_rev = str(self.last_tagged_version) if self.last_tagged_version else '0'
        end_rev = 'qparent' if self.patch_path else 'tip'
        log = hg('log', '-r',
                        '%s..%s and not merge()' % (start_rev, end_rev),
                        '--template="{desc}\n\n"')
        return ''.join(log)


register_release_mode(HgRezReleaseMode)

#    Copyright 2008-2012 Dr D Studios Pty Limited (ACN 127 184 954) (Dr. D Studios)
#
#    This file is part of Rez.
#
#    Rez is free software: you can redistribute it and/or modify
#    it under the terms of the GNU Lesser General Public License as published by
#    the Free Software Foundation, either version 3 of the License, or
#    (at your option) any later version.
#
#    Rez is distributed in the hope that it will be useful,
#    but WITHOUT ANY WARRANTY; without even the implied warranty of
#    MERCHANTABILITY or FITNESS FOR A PARTICULAR PURPOSE.  See the
#    GNU General Public License for more details.
#
#    You should have received a copy of the GNU Lesser General Public License
#    along with Rez.  If not, see <http://www.gnu.org/licenses/>.<|MERGE_RESOLUTION|>--- conflicted
+++ resolved
@@ -3,10 +3,7 @@
 
 A tool for releasing rez - compatible projects centrally
 """
-<<<<<<< HEAD
 # TODO plugin-ize this.
-=======
->>>>>>> 8971dcf8
 from __future__ import with_statement
 import sys
 import os
@@ -18,6 +15,7 @@
 import smtplib
 from email.mime.text import MIMEText
 
+from rez import module_root_path
 from rez.util import remove_write_perms, copytree, get_epoch_time, \
     safe_chmod, render_template
 from rez.resources import load_metadata
@@ -56,7 +54,6 @@
 # Constants
 ##############################################################################
 
-REZ_RELEASE_PATH_ENV_VAR = "REZ_RELEASE_PACKAGES_PATH"
 RELEASE_COMMIT_FILE = "rez-release-commit.tmp"
 
 
@@ -444,7 +441,7 @@
 
         # FIXME: is the tag put under version control really our most reliable source
         # for previous released versions? Can't we query the versions of our package
-        # on $REZ_RELEASE_PACKAGES_PATH?
+        # on settings.release_packages_path?
         if self.metadata['version'] <= self.last_tagged_version:
             raise RezReleaseError("cannot release: current version '" + self.metadata['version'] +
                                   "' is not greater than the latest tag '" + last_tag_str +
@@ -583,7 +580,7 @@
         print
         print "rez-build: invoking rez-config with args:"
         print "requested packages: %s" % (', '.join(self.requires + (variant or [])))
-        print "package search paths: %s" % (os.environ['REZ_PACKAGES_PATH'])
+        print "package search paths: %s" % os.pathsep.join(settings.packages_path)
 
         try:
             import rez.config
@@ -619,9 +616,9 @@
         recorder = rex.CommandRecorder()
         # need to expose rez-config's cmake modules in build env
         recorder.prependenv('CMAKE_MODULE_PATH',
-                            os.path.join(rez.filesys._g_rez_path, 'cmake'))
+                            os.path.join(module_root_path, 'cmake'))
         # make sure we can still use rez-config in the build env!
-        recorder.appendenv('PATH', os.path.join(rez.filesys._g_rez_path, 'bin'))
+        recorder.appendenv('PATH', os.path.join(module_root_path, 'bin'))
 
         recorder.info()
         recorder.info('rez-build: in new env:')
@@ -630,6 +627,8 @@
         # set env-vars that CMakeLists.txt files can reference, in this way
         # we can drive the build from the package.yaml file
         recorder.setenv('REZ_BUILD_ENV', '1')
+        recorder.setenv('REZ_LOCAL_PACKAGES_PATH', os.pathsep.join(settings.local_packages_path))
+        recorder.setenv('REZ_RELEASE_PACKAGES_PATH', os.pathsep.join(settings.release_packages_path))
         recorder.setenv('REZ_BUILD_PROJECT_VERSION', self.metadata['version'])
         recorder.setenv('REZ_BUILD_PROJECT_NAME', self.metadata['name'])
 
@@ -677,7 +676,7 @@
             # which? this is from the original code...
             recorder.setenv('REZ_ENV_PROMPT', ">$REZ_ENV_PROMPT")
             recorder.setenv('REZ_ENV_PROMPT', "BUILD>")
-            recorder.command('/bin/bash --rcfile %s/bin/rez-env-bashrc' % rez.filesys._g_rez_path)
+            recorder.command('/bin/bash --rcfile %s/bin/rez-env-bashrc' % module_root_path)
             script = rex.interpret(recorder, shell='bash',
                                    verbose=['command'])
 
@@ -699,17 +698,12 @@
         Fill out variables based on metadata
         '''
         self.release_install = central_release
-
         if self.release_install:
             self.base_build_dir = os.path.join(self.root_dir, 'build', 'rez-release')
-            install_var = REZ_RELEASE_PATH_ENV_VAR
+            self.base_install_dir = settings.release_packages_path
         else:
             self.base_build_dir = os.path.join(self.root_dir, 'build')
-            install_var = "REZ_LOCAL_PACKAGES_PATH"
-
-        self.base_install_dir = os.getenv(install_var)
-        if not self.base_install_dir:
-            raise RezReleaseError("$" + install_var + " is not set.")
+            self.base_install_dir = settings.local_packages_path
 
         self.metadata = self.get_metadata()
 
