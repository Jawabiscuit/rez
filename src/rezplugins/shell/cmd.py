--- conflicted
+++ resolved
@@ -11,12 +11,7 @@
 from rez.system import system
 from rez.utils.execution import Popen
 from rez.utils.platform_ import platform_
-<<<<<<< HEAD
-from rez.vendor.six import six
 from ._utils.windows import get_syspaths_from_registry
-=======
-from ._utils.windows import to_windows_path, get_syspaths_from_registry
->>>>>>> fb02c4aa
 from functools import partial
 import os
 import re
