"""
CMake-based build system.
"""
from rez.build_system import BuildSystem
from rez.resolved_context import ResolvedContext
from rez.exceptions import BuildSystemError, RezError
from rez.util import create_forwarding_script
from rez.packages import load_developer_package
from rez.platform_ import platform_
from rez.config import config
from rez.backport.shutilwhich import which
from rez.vendor.schema.schema import Or
from rez.vendor.version.requirement import Requirement
import functools
import subprocess
import platform
import os.path
import sys
import os


class RezCMakeError(BuildSystemError):
    pass


class CMakeBuildSystem(BuildSystem):
    """The CMake build system.

    The 'cmake' executable is run within the build environment. Rez supplies a
    library of cmake macros in the 'cmake_files' directory; these are added to
    cmake's searchpath and are available to use in your own CMakeLists.txt
    file.
    """

    build_systems = {'eclipse':     "Eclipse CDT4 - Unix Makefiles",
                     'codeblocks':  "CodeBlocks - Unix Makefiles",
                     'make':        "Unix Makefiles",
                     'xcode':       "Xcode"}

    build_targets = ["Debug", "Release", "RelWithDebInfo"]

    schema_dict = {
        "build_target":     Or(*build_targets),
        "build_system":     Or(*build_systems.keys()),
        "cmake_args":       [basestring],
        "cmake_binary":     Or(None, basestring)}

    @classmethod
    def name(cls):
        return "cmake"

    @classmethod
    def child_build_system(cls):
        return "make"

    @classmethod
    def is_valid_root(cls, path):
        return os.path.isfile(os.path.join(path, "CMakeLists.txt"))

    @classmethod
    def bind_cli(cls, parser):
        from rez.config import config
        settings = config.plugins.build_system.cmake
        parser.add_argument("--bt", "--build-target", dest="build_target",
                            type=str, choices=cls.build_targets,
                            default=settings.build_target,
                            help="set the build target (default: %(default)s).")
        parser.add_argument("--bs", "--build-system", dest="build_system",
                            type=str, choices=cls.build_systems.keys(),
                            default=settings.build_system,
                            help="set the cmake build system (default: %(default)s).")

    def __init__(self, working_dir, opts=None, write_build_scripts=False,
                 verbose=False, build_args=[], child_build_args=[]):
        super(CMakeBuildSystem, self).__init__(
            working_dir,
            opts=opts,
            write_build_scripts=write_build_scripts,
            verbose=verbose,
            build_args=build_args,
            child_build_args=child_build_args)

        self.settings = self.package.config.plugins.build_system.cmake
        self.build_target = opts.build_target or self.settings.build_target
        self.cmake_build_system = opts.build_system \
            or self.settings.build_system
        if self.cmake_build_system == 'xcode' and platform_.name != 'osx':
            raise RezCMakeError("Generation of Xcode project only available "
                                "on the OSX platform")

    def build(self, context, build_path, install_path, install=False):
        def _pr(s):
            if self.verbose:
                print s

        # find cmake binary
        if self.settings.cmake_binary:
            exe = self.settings.cmake_binary
        else:
            exe = context.which("cmake", fallback=True)
        if not exe:
            raise RezCMakeError("could not find cmake binary")
        found_exe = which(exe)
        if not found_exe:
            raise RezCMakeError("cmake binary does not exist: %s" % exe)

        # assemble cmake command
        cmd = [found_exe, "-d", self.working_dir]
        cmd += (self.settings.cmake_args or [])
        cmd += (self.build_args or [])
        cmd.append("-DCMAKE_INSTALL_PREFIX=%s" % install_path)
        cmd.append("-DCMAKE_MODULE_PATH=${CMAKE_MODULE_PATH}")
        cmd.append("-DCMAKE_BUILD_TYPE=%s" % self.build_target)
        cmd.extend(["-G", self.build_systems[self.cmake_build_system]])

        # execute cmake within the build env
        _pr("Executing: %s" % ' '.join(cmd))
        if not os.path.abspath(build_path):
            build_path = os.path.join(self.working_dir, build_path)
            build_path = os.path.realpath(build_path)

        callback = functools.partial(self._add_build_actions,
                                     context=context,
                                     package=self.package)

        # run the build command and capture/print stderr at the same time
        retcode, _, _ = context.execute_shell(command=cmd,
                                              block=True,
                                              cwd=build_path,
                                              actions_callback=callback)
        ret = {}
        if retcode:
            ret["success"] = False
            return ret

        if self.write_build_scripts:
            # write out the script that places the user in a build env, where
            # they can run make directly themselves.
            build_env_script = os.path.join(build_path, "build-env")
            create_forwarding_script(build_env_script,
                                     module=("build_system", "cmake"),
                                     func_name="_FWD__spawn_build_shell",
                                     working_dir=self.working_dir,
                                     build_dir=build_path)
            ret["success"] = True
            ret["build_env_script"] = build_env_script
            return ret

        # assemble make command
        cmd = ["make"]
        cmd += (self.child_build_args or [])
        if install and "install" not in cmd:
            cmd.append("install")

        # execute make within the build env
        _pr("\nExecuting: %s" % ' '.join(cmd))
        retcode, _, _ = context.execute_shell(command=cmd,
                                              block=True,
                                              cwd=build_path,
                                              actions_callback=callback)
        ret["success"] = (not retcode)
        return ret

    @staticmethod
    def _add_build_actions(executor, context, package):
        cmake_path = os.path.join(os.path.dirname(__file__), "cmake_files")
        template_path = os.path.join(os.path.dirname(__file__), "template_files")
        executor.env.CMAKE_MODULE_PATH.append(cmake_path)
        executor.env.REZ_BUILD_DOXYGEN_INCLUDE_PATH = template_path
        executor.env.REZ_BUILD_DOXYGEN_INCLUDE_FILE = 'Doxyfile'
        executor.env.REZ_BUILD_DOXYFILE = os.path.join(template_path, 'Doxyfile')
        executor.env.REZ_BUILD_ENV = 1
<<<<<<< HEAD
        build_variant_number = 0
        if package.num_variants > 0:
            for index, variant in enumerate(package.iter_variants()):
                if set(variant.requires()).issubset(set(context.package_requests)):
                    build_variant_number = index
                    break
        executor.env.REZ_BUILD_VARIANT_NUMBER = build_variant_number
        #executor.env.REZ_LOCAL_PACKAGES_PATH = package.settings.local_packages_path
        #executor.env.REZ_RELEASE_PACKAGES_PATH = package.settings.release_packages_path
        executor.env.REZ_BUILD_PROJECT_FILE = package.metafile
=======
        executor.env.REZ_BUILD_VARIANT_NUMBER = get_current_variant_index(context, package)
        executor.env.REZ_BUILD_PROJECT_FILE = package.path
>>>>>>> b302a61e
        executor.env.REZ_BUILD_PROJECT_VERSION = str(package.version)
        executor.env.REZ_BUILD_PROJECT_NAME = package.name
        executor.env.REZ_BUILD_PROJECT_DESCRIPTION = \
            (package.description or '').strip()
        executor.env.REZ_BUILD_REQUIRES_UNVERSIONED = \
            ' '.join(x.name for x in context.package_requests)


def get_current_variant_index(context, package):
    current_variant_index = 0
    current_request_without_implicit_packages = set(context.package_requests).difference(set(context.implicit_packages))

    for index, variant in enumerate(package.iter_variants()):
        request = variant.get_requires(build_requires=True, private_build_requires=True)

        if current_request_without_implicit_packages == set(request):
            current_variant_index = index
            break

    return current_variant_index


def _FWD__spawn_build_shell(working_dir, build_dir):
    # This spawns a shell that the user can run 'make' in directly
    context = ResolvedContext.load(os.path.join(build_dir, "build.rxt"))
    package = load_developer_package(working_dir)
    config.override("prompt", "BUILD>")

    callback = functools.partial(CMakeBuildSystem._add_build_actions,
                                 context=context,
                                 package=package)

    retcode, _, _ = context.execute_shell(block=True,
                                          cwd=build_dir,
                                          actions_callback=callback)
    sys.exit(retcode)


def register_plugin():
    return CMakeBuildSystem<|MERGE_RESOLUTION|>--- conflicted
+++ resolved
@@ -170,21 +170,8 @@
         executor.env.REZ_BUILD_DOXYGEN_INCLUDE_FILE = 'Doxyfile'
         executor.env.REZ_BUILD_DOXYFILE = os.path.join(template_path, 'Doxyfile')
         executor.env.REZ_BUILD_ENV = 1
-<<<<<<< HEAD
-        build_variant_number = 0
-        if package.num_variants > 0:
-            for index, variant in enumerate(package.iter_variants()):
-                if set(variant.requires()).issubset(set(context.package_requests)):
-                    build_variant_number = index
-                    break
-        executor.env.REZ_BUILD_VARIANT_NUMBER = build_variant_number
-        #executor.env.REZ_LOCAL_PACKAGES_PATH = package.settings.local_packages_path
-        #executor.env.REZ_RELEASE_PACKAGES_PATH = package.settings.release_packages_path
-        executor.env.REZ_BUILD_PROJECT_FILE = package.metafile
-=======
         executor.env.REZ_BUILD_VARIANT_NUMBER = get_current_variant_index(context, package)
         executor.env.REZ_BUILD_PROJECT_FILE = package.path
->>>>>>> b302a61e
         executor.env.REZ_BUILD_PROJECT_VERSION = str(package.version)
         executor.env.REZ_BUILD_PROJECT_NAME = package.name
         executor.env.REZ_BUILD_PROJECT_DESCRIPTION = \
