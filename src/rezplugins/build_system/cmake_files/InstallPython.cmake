#
# install_python
#
# Macro for building and installing python files.
#
# Usage:
# install_python(
#	<label>
#	FILES <py_files>
#	[RELATIVE <rel_path>]
#	[BIN <py_binary>]
#   [LOCAL_SYMLINK]
#	DESTINATION <rel_install_dir>)
#
# 'label' is the cmake build target name for this set of python files.
#
# 'py_files' are the python scripts you wish to install.
#
# 'bin' is the python binary to use. If supplied, the python files are compiled (but not
# installed), to check for syntax errors.
#
# This macro behaves in the same way as rez_install_files with respect to the arguments
# RELATIVE, DESTINATION and LOCAL_SYMLINK - please see InstallFiles.cmake documentation
# for further information.
#
# A note on the use of LOCAL_SYMLINK: If set, pyc files are not generated.
#


include(Utils)
include(InstallFiles)


macro (install_python)

	# --------------------------------------------------------------------------
	# parse args
	# --------------------------------------------------------------------------

	parse_arguments(INSTPY "FILES;DESTINATION;RELATIVE;BIN" "LOCAL_SYMLINK" ${ARGN})

	list(GET INSTPY_DEFAULT_ARGS 0 label)
	if(NOT label)
		message(FATAL_ERROR "need to specify a label in call to install_python")
	endif(NOT label)

	list(GET INSTPY_DESTINATION 0 dest_dir)
	if(NOT dest_dir)
		message(FATAL_ERROR "need to specify DESTINATION in call to install_python")
	endif(NOT dest_dir)

	list(GET INSTPY_RELATIVE 0 rel_dir)
	if(NOT rel_dir)
		set(rel_dir .)
	endif(NOT rel_dir)

	if(NOT INSTPY_FILES)
		message(FATAL_ERROR "no files listed in call to install_python")
	endif(NOT INSTPY_FILES)

	if($ENV{REZ_BUILD_INSTALL_PYC})
		set(install_pyc 1)
	endif($ENV{REZ_BUILD_INSTALL_PYC})

	list(GET INSTPY_BIN 0 py_bin)

	# cancel compiling if local symlinking enabled
	if(INSTPY_LOCAL_SYMLINK)
	    unset(py_bin)
	    set(LOCAL_SYMLINK_ARG "LOCAL_SYMLINK")
	endif(INSTPY_LOCAL_SYMLINK)


	# --------------------------------------------------------------------------
	# install .py's and .pyc's
	# --------------------------------------------------------------------------

	if(py_bin)
		foreach(f ${INSTPY_FILES})
			set(fabs ${f})
			if(NOT IS_ABSOLUTE ${f})
				set(fabs ${CMAKE_CURRENT_SOURCE_DIR}/${f})
			endif(NOT IS_ABSOLUTE ${f})

			get_target_filepath(${fabs} ${rel_dir} ${dest_dir} target_fpath)
			get_filename_component(target_path ${target_fpath} PATH)
			set(local_f ${label}/${target_fpath})
			set(local_fc "${local_f}c")
			get_filename_component(pycopy_path ${local_f} PATH)


			# ------------------------------------------------------------------
			# py file
			# ------------------------------------------------------------------

			install(FILES ${fabs} DESTINATION ${target_path})


			# ------------------------------------------------------------------
			# pyc file
			# ------------------------------------------------------------------

			add_custom_command(
				OUTPUT ${local_fc}
				COMMAND ${CMAKE_COMMAND} -E make_directory ${pycopy_path}
				COMMAND ${py_bin} -c 'import py_compile \; py_compile.compile(\"${fabs}\", \"${local_fc}\", None, True)'
				DEPENDS ${fabs}
			)

<<<<<<< HEAD
			install(
				FILES ${CMAKE_CURRENT_BINARY_DIR}/${local_fc}
				DESTINATION ${target_path})

			list(APPEND pycfiles ${CMAKE_CURRENT_BINARY_DIR}/${local_fc})
=======
			if(install_pyc)
				install(FILES ${CMAKE_CURRENT_BINARY_DIR}/${local_fc} DESTINATION ${target_path})
				list(APPEND pycfiles ${CMAKE_CURRENT_BINARY_DIR}/${local_fc})
			endif(install_pyc)
>>>>>>> d2b45844

		endforeach(f ${INSTPY_FILES})

		add_custom_target ( ${label} ALL DEPENDS ${pyfiles} ${pycfiles} )

	else(py_bin)
		install_files_(
			${INSTPY_FILES}
			RELATIVE ${rel_dir}
			${LOCAL_SYMLINK_ARG}
			DESTINATION ${dest_dir})
	endif(py_bin)

endmacro (install_python)




#    Copyright 2008-2012 Dr D Studios Pty Limited (ACN 127 184 954) (Dr. D Studios)
#
#    This file is part of Rez.
#
#    Rez is free software: you can redistribute it and/or modify
#    it under the terms of the GNU Lesser General Public License as published by
#    the Free Software Foundation, either version 3 of the License, or
#    (at your option) any later version.
#
#    Rez is distributed in the hope that it will be useful,
#    but WITHOUT ANY WARRANTY; without even the implied warranty of
#    MERCHANTABILITY or FITNESS FOR A PARTICULAR PURPOSE.  See the
#    GNU General Public License for more details.
#
#    You should have received a copy of the GNU Lesser General Public License
#    along with Rez.  If not, see <http://www.gnu.org/licenses/>.<|MERGE_RESOLUTION|>--- conflicted
+++ resolved
@@ -107,18 +107,11 @@
 				DEPENDS ${fabs}
 			)
 
-<<<<<<< HEAD
-			install(
-				FILES ${CMAKE_CURRENT_BINARY_DIR}/${local_fc}
-				DESTINATION ${target_path})
-
-			list(APPEND pycfiles ${CMAKE_CURRENT_BINARY_DIR}/${local_fc})
-=======
 			if(install_pyc)
 				install(FILES ${CMAKE_CURRENT_BINARY_DIR}/${local_fc} DESTINATION ${target_path})
 				list(APPEND pycfiles ${CMAKE_CURRENT_BINARY_DIR}/${local_fc})
 			endif(install_pyc)
->>>>>>> d2b45844
+
 
 		endforeach(f ${INSTPY_FILES})
 
