--- conflicted
+++ resolved
@@ -10,14 +10,10 @@
 from functools import partial
 
 
-<<<<<<< HEAD
 basestring = six.string_types[0]
 
 
-class ContextSettingsWidget(QtGui.QWidget, ContextViewMixin):
-=======
 class ContextSettingsWidget(QtWidgets.QWidget, ContextViewMixin):
->>>>>>> 7d4e8070
 
     titles = {
         "packages_path":        "Search path for Rez packages",
