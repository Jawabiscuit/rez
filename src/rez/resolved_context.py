--- conflicted
+++ resolved
@@ -1459,10 +1459,6 @@
         # append system paths
         executor.append_system_paths()
 
-<<<<<<< HEAD
-        # prepend rez path
-        executor.prepend_rez_path()
-=======
         # add rez path so that rez commandline tools are still available within
         # the resolved environment
         mode = RezToolsVisibility[config.rez_tools_visibility]
@@ -1470,7 +1466,6 @@
             executor.append_rez_path()
         elif mode == RezToolsVisibility.prepend:
             executor.prepend_rez_path()
->>>>>>> fd52f974
 
     def _append_suite_paths(self, executor):
         from rez.suite import Suite
