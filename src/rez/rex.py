--- conflicted
+++ resolved
@@ -15,17 +15,8 @@
 from rez.system import system
 from rez.config import config
 from rez.exceptions import RexError, RexUndefinedVariableError
-<<<<<<< HEAD
 from rez.util import AttrDictWrapper, shlex_join, get_script_path, which, \
     expandvars
-
-
-DEFAULT_ENV_SEP_MAP = {'CMAKE_MODULE_PATH': ';'}
-=======
-from rez.util import print_warning_once, AttrDictWrapper, shlex_join, \
-    get_script_path
-from rez.config import config
->>>>>>> 5892e4dc
 
 
 #===============================================================================
@@ -56,6 +47,7 @@
     @classmethod
     def get_command_types(cls):
         return tuple(cls._registry)
+
 
 class EnvAction(Action):
     @property
@@ -67,9 +59,11 @@
         if len(self.args) == 2:
             return self.args[1]
 
+
 class Unsetenv(EnvAction):
     name = 'unsetenv'
 Unsetenv.register()
+
 
 class Setenv(EnvAction):
     name = 'setenv'
@@ -85,6 +79,7 @@
         return result
 Setenv.register()
 
+
 class Resetenv(EnvAction):
     name = 'resetenv'
 
@@ -104,37 +99,46 @@
         return result
 Resetenv.register()
 
+
 class Prependenv(Setenv):
     name = 'prependenv'
 Prependenv.register()
 
+
 class Appendenv(Setenv):
     name = 'appendenv'
 Appendenv.register()
 
+
 class Alias(Action):
     name = 'alias'
 Alias.register()
 
+
 class Info(Action):
     name = 'info'
 Info.register()
 
+
 class Error(Action):
     name = 'error'
 Error.register()
 
+
 class Command(Action):
     name = 'command'
 Command.register()
 
+
 class Comment(Action):
     name = 'comment'
 Comment.register()
 
+
 class Source(Action):
     name = 'source'
 Source.register()
+
 
 class Shebang(Action):
     name = 'shebang'
