--- conflicted
+++ resolved
@@ -20,19 +20,40 @@
 
 def command(opts, parser, extra_arg_groups=None):
     from rez.pip import pip_install_package
+    import sys
 
-    py_vers = None
     if opts.py_ver:
         py_vers = opts.py_ver.strip(',').split(',')
-<<<<<<< HEAD
-=======
     else:
         py_vers = None
->>>>>>> 53099815
 
-    pip_install_package(opts.PACKAGE,
-                        pip_version=opts.pip_ver,
-                        python_versions=py_vers)
+    installed_variants, skipped_variants = pip_install_package(
+        opts.PACKAGE,
+        pip_version=opts.pip_ver,
+        python_versions=py_vers)
+
+    def print_variant(v):
+        pkg = v.parent
+        txt = "%s: %s" % (pkg.qualified_name, pkg.uri)
+        if v.subpath:
+            txt += " (%s)" % v.subpath
+        print "  " + txt
+
+    print
+    if installed_variants:
+        print "%d packages were installed:" % len(installed_variants)
+        for variant in installed_variants:
+            print_variant(variant)
+    else:
+        print "NO packages were installed."
+
+    if skipped_variants:
+        print
+        print "%d packages were already installed:" % len(skipped_variants)
+        for variant in skipped_variants:
+            print_variant(variant)
+
+    print
 
 
 # Copyright 2013-2016 Allan Johns.
