<<<<<<< HEAD
_rez_version = "2.0.BETA.15"
=======
_rez_version = "2.0.BETA.14"
>>>>>>> 9cf0803d
<|MERGE_RESOLUTION|>--- conflicted
+++ resolved
@@ -1,5 +1 @@
-<<<<<<< HEAD
-_rez_version = "2.0.BETA.15"
-=======
-_rez_version = "2.0.BETA.14"
->>>>>>> 9cf0803d
+_rez_version = "2.0.BETA.16"