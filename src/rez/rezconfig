--- conflicted
+++ resolved
@@ -33,14 +33,6 @@
 - '~/packages'           # locally installed pkgs, not yet deployed
 - '/film/tools/packages' # internally developed pkgs, deployed
 
-<<<<<<< HEAD
-=======
-# The 'bootstrap' path is where Rez puts some automatically created packages at
-# install time. If this value is true, then the bootstrap path is always
-# implicitly appended to the packages path.
-add_bootstrap_path: true
-
->>>>>>> c351f114
 # The path that Rez will locally install packages to when rez-build is used
 local_packages_path: '~/packages'
 
