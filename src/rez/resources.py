--- conflicted
+++ resolved
@@ -32,12 +32,8 @@
     ResourceContentError
 from rez.backport.lru_cache import lru_cache
 from rez.vendor import yaml
-<<<<<<< HEAD
-from rez.contrib.animallogic.overrides import resources as overrides
-=======
 # FIXME: handle this double-module business
 from rez.vendor.schema.schema import Schema, SchemaError, Optional
->>>>>>> b302a61e
 
 
 # dict of resource classes, keyed by resource key (eg 'package.versioned')
@@ -530,31 +526,8 @@
                 filesystem hierarchy) the search path is derived from the
                 filepath of the resource.
 
-<<<<<<< HEAD
-    @staticmethod
-    def _id_match(id, match_id):
-        if id == match_id:
-            return True
-
-        match_parts = re.findall('\[(\d*:\d*)\]', match_id)
-        parts = re.findall('\[(\d+)\]', id)
-        if not len(parts) or (len(parts) != len(match_parts)):
-            return False
-        for part, match_part in zip(parts, match_parts):
-            i = int(part)
-            start, stop = match_part.split(':')
-            if start and i < int(start):
-                return False
-            if stop and i >= int(stop):
-                return False
-        return True
-
-    @overrides.check_node
-    def check_node(self, node, refnode, id=''):
-=======
         Returns:
             List of str paths.
->>>>>>> b302a61e
         """
         topmost_cls = cls.topmost()
         if cls == topmost_cls:
