

# Update this value to version up Rez. Do not place anything else in this file.
<<<<<<< HEAD
_rez_version = "2.13.1-pxo.1"
=======
_rez_version = "2.18.0"
>>>>>>> 54a7d415

try:
    from rez.vendor.version.version import Version
    _rez_Version = Version(_rez_version)
except:
    # the installer imports this file...
    pass


# Copyright 2013-2016 Allan Johns.
#
# This library is free software: you can redistribute it and/or
# modify it under the terms of the GNU Lesser General Public
# License as published by the Free Software Foundation, either
# version 3 of the License, or (at your option) any later version.
#
# This library is distributed in the hope that it will be useful,
# but WITHOUT ANY WARRANTY; without even the implied warranty of
# MERCHANTABILITY or FITNESS FOR A PARTICULAR PURPOSE.  See the GNU
# Lesser General Public License for more details.
#
# You should have received a copy of the GNU Lesser General Public
# License along with this library.  If not, see <http://www.gnu.org/licenses/>.<|MERGE_RESOLUTION|>--- conflicted
+++ resolved
@@ -1,11 +1,7 @@
 
 
 # Update this value to version up Rez. Do not place anything else in this file.
-<<<<<<< HEAD
-_rez_version = "2.13.1-pxo.1"
-=======
 _rez_version = "2.18.0"
->>>>>>> 54a7d415
 
 try:
     from rez.vendor.version.version import Version
